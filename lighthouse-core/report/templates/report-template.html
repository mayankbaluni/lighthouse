--- conflicted
+++ resolved
@@ -76,7 +76,6 @@
             <div class="export-section">
               <button class="export-button js-export" title="Export report in different formats">Export...</button>
               <ul class="export-dropdown">
-<<<<<<< HEAD
                 <li><a href="#" class="report__icon print" data-action="print">Print...</a></li>
                 <li><a href="#" class="report__icon copy" data-action="copy">Copy JSON</a></li>
                 <li><a href="#" class="report__icon download" data-action="save-html" data-context="{{reportContext}}">Save as HTML</a></li>
@@ -85,22 +84,8 @@
                   <li><a href="#" class="report__icon open" data-action="open-viewer" data-context="{{reportContext}}">Open in Viewer</a></li>
                 {{/if_not_eq}}
               </ul>
-            </span>
-            <button class="report__icon report-body__icon share js-share" title="Share report on GitHub"></button>
-=======
-                <li><a href="#" data-action="print">Print...</a></li>
-                <li><a href="#" data-action="copy">Copy JSON...</a></li>
-                <li><a href="#" data-action="save-html">Save as HTML...</a></li>
-                <li><a href="#" data-action="save-json">Save as JSON...</a></li>
-              </ul>
             </div>
             <button class="report-body__icon share js-share" title="Share report on GitHub"></button>
-            <button class="report-body__icon copy js-copy" title="Copy JSON report"></button>
-            <button class="report-body__icon open js-open" title="Open in Lighthouse Viewer"></button>
-            {{#if_not_eq reportContext "viewer"}}
-              <button class="report-body__icon print js-print" title="Print HTML report"></button>
-            {{/if_not_eq}}
->>>>>>> a10f6e0a
           </div>
           <div class="report-body__header-content">
             <section class="config-section">
